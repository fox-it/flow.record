<<<<<<< HEAD
from flow.record import open_file
=======
from flow.record import open_path_or_stream
>>>>>>> 9cad89fb
from flow.record.adapter import AbstractWriter
from flow.record.utils import is_stdout

__usage__ = """
Line output format adapter (writer only)
---
Write usage: rdump -w line://[PATH]
[PATH]: path to file. Leave empty or "-" to output to stdout
"""


class LineWriter(AbstractWriter):
    """Prints all fields and values of the Record on a separate line."""

    fp = None

    def __init__(self, path, fields=None, exclude=None, **kwargs):
<<<<<<< HEAD
        self.fp = open_file(path, "wb")
=======
        self.fp = open_path_or_stream(path, "wb")
>>>>>>> 9cad89fb
        self.count = 0
        self.fields = fields
        self.exclude = exclude
        if isinstance(self.fields, str):
            self.fields = self.fields.split(",")
        if isinstance(self.exclude, str):
            self.exclude = self.exclude.split(",")

    def write(self, rec):
        rdict = rec._asdict(fields=self.fields, exclude=self.exclude)
        self.count += 1
        self.fp.write("--[ RECORD {} ]--\n".format(self.count).encode())
        if rdict:
            fmt = "{{:>{width}}} = {{}}\n".format(width=max(len(k) for k in rdict))
        for key, value in rdict.items():
            self.fp.write(fmt.format(key, value).encode())

    def flush(self):
        if self.fp:
            self.fp.flush()

    def close(self):
        if self.fp and not is_stdout(self.fp):
            self.fp.close()
        self.fp = None<|MERGE_RESOLUTION|>--- conflicted
+++ resolved
@@ -1,8 +1,4 @@
-<<<<<<< HEAD
-from flow.record import open_file
-=======
 from flow.record import open_path_or_stream
->>>>>>> 9cad89fb
 from flow.record.adapter import AbstractWriter
 from flow.record.utils import is_stdout
 
@@ -20,11 +16,7 @@
     fp = None
 
     def __init__(self, path, fields=None, exclude=None, **kwargs):
-<<<<<<< HEAD
-        self.fp = open_file(path, "wb")
-=======
         self.fp = open_path_or_stream(path, "wb")
->>>>>>> 9cad89fb
         self.count = 0
         self.fields = fields
         self.exclude = exclude
