--- conflicted
+++ resolved
@@ -223,15 +223,10 @@
         self.index = index
         self.uri = uri
         self.selector = selector
-<<<<<<< HEAD
-        verify_certs = str(verify_certs).lower() in ("1", "true")
-        http_compress = str(http_compress).lower() in ("1", "true")
+        verify_certs = boolean_argument(verify_certs)
+        http_compress = boolean_argument(http_compress)
         request_timeout = int(request_timeout)
         max_retries = int(max_retries)
-=======
-        verify_certs = boolean_argument(verify_certs)
-        http_compress = boolean_argument(http_compress)
->>>>>>> 8fe4343f
 
         if not uri.lower().startswith(("http://", "https://")):
             uri = "http://" + uri
