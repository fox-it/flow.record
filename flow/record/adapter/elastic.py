from __future__ import annotations

import hashlib
import logging
import queue
import threading
from typing import Iterator

import elasticsearch
import elasticsearch.helpers

from flow.record.adapter import AbstractReader, AbstractWriter
from flow.record.base import Record, RecordDescriptor
from flow.record.fieldtypes import fieldtype_for_value
from flow.record.jsonpacker import JsonRecordPacker
from flow.record.selector import CompiledSelector, Selector

__usage__ = """
ElasticSearch adapter
---
Write usage: rdump -w elastic+[PROTOCOL]://[IP]:[PORT]?index=[INDEX]
Read usage: rdump elastic+[PROTOCOL]://[IP]:[PORT]?index=[INDEX]
[IP]:[PORT]: ip and port to elastic host
[PROTOCOL]: http or https. Defaults to https when "+[PROTOCOL]" is omitted

Optional arguments:
  [API_KEY]: base64 encoded api key to authenticate with (default: False)
  [INDEX]: name of the index to use (default: records)
  [VERIFY_CERTS]: verify certs of Elasticsearch instance (default: True)
  [HASH_RECORD]: make record unique by hashing record [slow] (default: False)
  [_META_*]: record metadata fields (default: None)
"""

log = logging.getLogger(__name__)


class ElasticWriter(AbstractWriter):
    def __init__(
        self,
        uri: str,
        index: str = "records",
        verify_certs: str | bool = True,
        http_compress: str | bool = True,
        hash_record: str | bool = False,
        api_key: str | None = None,
        **kwargs,
    ) -> None:
        self.index = index
        self.uri = uri
        verify_certs = str(verify_certs).lower() in ("1", "true")
        http_compress = str(http_compress).lower() in ("1", "true")
        self.hash_record = str(hash_record).lower() in ("1", "true")

        if not uri.lower().startswith(("http://", "https://")):
            uri = "http://" + uri

        self.queue: queue.Queue[Record | StopIteration] = queue.Queue()
        self.event = threading.Event()

        self.es = elasticsearch.Elasticsearch(
            uri,
            verify_certs=verify_certs,
            http_compress=http_compress,
            api_key=api_key,
        )

<<<<<<< HEAD
        self.json_packer = JsonRecordPacker(pack_descriptors=False)
        self.queue: queue.Queue[Union[Record, StopIteration]] = queue.Queue()
        self.event = threading.Event()
=======
        self.json_packer = JsonRecordPacker()

>>>>>>> c482853a
        self.thread = threading.Thread(target=self.streaming_bulk_thread)
        self.thread.start()
        self.exception: Exception | None = None
        threading.excepthook = self.excepthook

        if not verify_certs:
            # Disable InsecureRequestWarning of urllib3, caused by the verify_certs flag.
            import urllib3

            urllib3.disable_warnings(urllib3.exceptions.InsecureRequestWarning)

        self.metadata_fields = {}
        for arg_key, arg_val in kwargs.items():
            if arg_key.startswith("_meta_"):
                self.metadata_fields[arg_key[6:]] = arg_val

    def excepthook(self, exc: threading.ExceptHookArgs, *args, **kwargs) -> None:
        log.error("Exception in thread: %s", exc.exc_value.message)
        self.exception = exc.exc_value
        self.event.set()
        self.close()

    def record_to_document(self, record: Record, index: str) -> dict:
        """Convert a record to a Elasticsearch compatible document dictionary"""
        rdict = self.json_packer.pack_obj(record)

        # Store record metadata under `_record_metadata`.
        rdict_meta = {
            "descriptor": {
                "name": record._desc.name,
                "hash": record._desc.descriptor_hash,
            },
        }

        # Move all dunder fields to `_record_metadata` to avoid naming clash with ES.
        dunder_keys = [key for key in rdict if key.startswith("_")]
        for key in dunder_keys:
            rdict_meta[key.lstrip("_")] = rdict.pop(key)

        # Remove _generated field from metadata to ensure determinstic documents.
        if self.hash_record:
            rdict_meta.pop("generated", None)

        rdict["_record_metadata"] = rdict_meta.copy()
        rdict["_record_metadata"].update(self.metadata_fields)

        document = {
            "_index": index,
            "_source": self.json_packer.pack(rdict),
        }

        if self.hash_record:
            document["_id"] = hashlib.md5(document["_source"].encode(errors="surrogateescape")).hexdigest()

        return document

    def document_stream(self) -> Iterator[dict]:
        """Generator of record documents on the Queue"""
        while True:
            record = self.queue.get()
            if record is StopIteration:
                break
            yield self.record_to_document(record, index=self.index)

    def streaming_bulk_thread(self) -> None:
        """Thread that streams the documents to ES via the bulk api"""

        for ok, item in elasticsearch.helpers.streaming_bulk(
            self.es,
            self.document_stream(),
            raise_on_error=False,
            raise_on_exception=False,
        ):
            if not ok:
                log.error("Failed to insert %r", item)

        self.event.set()

    def write(self, record: Record) -> None:
        self.queue.put_nowait(record)

    def flush(self) -> None:
        pass

    def close(self) -> None:
        self.queue.put(StopIteration)
        self.event.wait()

        if hasattr(self, "es"):
            self.es.close()

        if self.exception:
            raise self.exception


class ElasticReader(AbstractReader):
    def __init__(
        self,
        uri: str,
        index: str = "records",
        verify_certs: str | bool = True,
        http_compress: str | bool = True,
        selector: None | Selector | CompiledSelector = None,
        api_key: str | None = None,
        **kwargs,
    ) -> None:
        self.index = index
        self.uri = uri
        self.selector = selector
        verify_certs = str(verify_certs).lower() in ("1", "true")
        http_compress = str(http_compress).lower() in ("1", "true")

        if not uri.lower().startswith(("http://", "https://")):
            uri = "http://" + uri

        self.es = elasticsearch.Elasticsearch(
            uri,
            verify_certs=verify_certs,
            http_compress=http_compress,
            api_key=api_key,
        )

        if not verify_certs:
            # Disable InsecureRequestWarning of urllib3, caused by the verify_certs flag.
            import urllib3

            urllib3.disable_warnings(urllib3.exceptions.InsecureRequestWarning)

    def __iter__(self) -> Iterator[Record]:
        res = self.es.search(index=self.index)
        log.debug("ElasticSearch returned %u hits", res["hits"]["total"]["value"])
        for hit in res["hits"]["hits"]:
            source = hit["_source"]
            if "_record_metadata" in source:
                _ = source.pop("_record_metadata")
            fields = [(fieldtype_for_value(val, "string"), key) for key, val in source.items()]
            desc = RecordDescriptor("elastic/record", fields)
            obj = desc(**source)
            if not self.selector or self.selector.match(obj):
                yield obj

    def close(self) -> None:
        if hasattr(self, "es"):
            self.es.close()<|MERGE_RESOLUTION|>--- conflicted
+++ resolved
@@ -54,6 +54,7 @@
         if not uri.lower().startswith(("http://", "https://")):
             uri = "http://" + uri
 
+        self.json_packer = JsonRecordPacker(pack_descriptors=False)
         self.queue: queue.Queue[Record | StopIteration] = queue.Queue()
         self.event = threading.Event()
 
@@ -64,14 +65,6 @@
             api_key=api_key,
         )
 
-<<<<<<< HEAD
-        self.json_packer = JsonRecordPacker(pack_descriptors=False)
-        self.queue: queue.Queue[Union[Record, StopIteration]] = queue.Queue()
-        self.event = threading.Event()
-=======
-        self.json_packer = JsonRecordPacker()
-
->>>>>>> c482853a
         self.thread = threading.Thread(target=self.streaming_bulk_thread)
         self.thread.start()
         self.exception: Exception | None = None
