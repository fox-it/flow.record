--- conflicted
+++ resolved
@@ -1,10 +1,6 @@
 from typing import Iterator, Union
 
-<<<<<<< HEAD
-from flow.record import Record, RecordOutput, RecordStreamReader, open_file
-=======
 from flow.record import Record, RecordOutput, RecordStreamReader, open_path_or_stream
->>>>>>> 9cad89fb
 from flow.record.adapter import AbstractReader, AbstractWriter
 from flow.record.selector import Selector
 from flow.record.utils import is_stdout
@@ -23,11 +19,7 @@
     stream = None
 
     def __init__(self, path: str, clobber=True, **kwargs):
-<<<<<<< HEAD
-        self.fp = open_file(path, "wb", clobber=clobber)
-=======
         self.fp = open_path_or_stream(path, "wb", clobber=clobber)
->>>>>>> 9cad89fb
         self.stream = RecordOutput(self.fp)
 
     def write(self, record: Record) -> None:
