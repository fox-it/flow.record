import openpyxl

from flow import record
from flow.record.adapter import AbstractReader, AbstractWriter
from flow.record.selector import make_selector
from flow.record.utils import is_stdout

__usage__ = """
Microsoft Excel spreadsheet adapter
---
Write usage: rdump -w xlsx://[PATH]
Read usage: rdump xlsx://[PATH]
[PATH]: path to file. Leave empty or "-" to output to stdout
"""


class XlsxWriter(AbstractWriter):
    fp = None
    wb = None

    def __init__(self, path, **kwargs):
<<<<<<< HEAD
        self.fp = record.open_file(path, "wb")
=======
        self.fp = record.open_path_or_stream(path, "wb")
>>>>>>> 9cad89fb
        self.wb = openpyxl.Workbook()
        self.ws = self.wb.active
        self.desc = None
        # self.ws.title = "Records"

    def write(self, r):
        if not self.desc:
            self.desc = r._desc
            self.ws.append(r._desc.fields)

        self.ws.append(r._asdict().values())

    def flush(self):
        if self.wb:
            self.wb.save(self.fp)

    def close(self):
        if self.wb:
            self.wb.close()
        self.wb = None

        if self.fp and not is_stdout(self.fp):
            self.fp.close()
        self.fp = None


class XlsxReader(AbstractReader):
    fp = None

    def __init__(self, path, selector=None, **kwargs):
        self.selector = make_selector(selector)
<<<<<<< HEAD
        self.fp = record.open_file(path, "rb")
=======
        self.fp = record.open_path_or_stream(path, "rb")
>>>>>>> 9cad89fb
        self.desc = None
        self.wb = openpyxl.load_workbook(self.fp)
        self.ws = self.wb.active

    def close(self):
        if self.fp:
            self.fp.close()
        self.fp = None

    def __iter__(self):
        desc = None
        for row in self.ws.rows:
            if not desc:
                desc = record.RecordDescriptor([col.value.replace(" ", "_").lower() for col in row])
                continue

            obj = desc(*[col.value for col in row])
            if not self.selector or self.selector.match(obj):
                yield obj<|MERGE_RESOLUTION|>--- conflicted
+++ resolved
@@ -19,11 +19,7 @@
     wb = None
 
     def __init__(self, path, **kwargs):
-<<<<<<< HEAD
-        self.fp = record.open_file(path, "wb")
-=======
         self.fp = record.open_path_or_stream(path, "wb")
->>>>>>> 9cad89fb
         self.wb = openpyxl.Workbook()
         self.ws = self.wb.active
         self.desc = None
@@ -55,11 +51,7 @@
 
     def __init__(self, path, selector=None, **kwargs):
         self.selector = make_selector(selector)
-<<<<<<< HEAD
-        self.fp = record.open_file(path, "rb")
-=======
         self.fp = record.open_path_or_stream(path, "rb")
->>>>>>> 9cad89fb
         self.desc = None
         self.wb = openpyxl.load_workbook(self.fp)
         self.ws = self.wb.active
