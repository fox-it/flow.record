--- conflicted
+++ resolved
@@ -49,14 +49,12 @@
 avro = [
     "fastavro[snappy]",
 ]
-<<<<<<< HEAD
 gcs = [
     "google-cloud-storage",
-=======
+]
 duckdb = [
     "duckdb",
     "pytz", # duckdb requires pytz for timezone support
->>>>>>> 256733dc
 ]
 test = [
     "flow.record[compression]",
