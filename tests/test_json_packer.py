import json
from datetime import datetime, timezone

import pytest

from flow.record import JsonRecordPacker, RecordDescriptor, fieldtypes
from flow.record.exceptions import RecordDescriptorNotFound


def test_record_in_record():
    packer = JsonRecordPacker()
    dt = datetime.now(timezone.utc)

    RecordA = RecordDescriptor(
        "test/record_a",
        [
            ("datetime", "some_dt"),
        ],
    )
    RecordB = RecordDescriptor(
        "test/record_b",
        [
            ("record", "record"),
            ("datetime", "some_dt"),
        ],
    )

    record_a = RecordA(dt)
    record_b = RecordB(record_a, dt)

    data_record_b = packer.pack(record_b)
    record_b_unpacked = packer.unpack(data_record_b)

    assert record_b == record_b_unpacked
    assert record_a == record_b_unpacked.record


def test_pack_path_fieldtype():
    packer = JsonRecordPacker()
    TestRecord = RecordDescriptor(
        "test/pack_path",
        [
            ("path", "path"),
        ],
    )

    r = TestRecord(path=fieldtypes.path.from_windows(r"c:\windows\system32"))
    assert json.loads(packer.pack(r))["path"] == "c:\\windows\\system32"

    r = TestRecord(path=fieldtypes.path.from_posix("/root/.bash_history"))
    assert json.loads(packer.pack(r))["path"] == "/root/.bash_history"


def test_record_descriptor_not_found():
    TestRecord = RecordDescriptor(
        "test/descriptor_not_found",
        [
            ("string", "foo"),
        ],
    )

    # pack a record into bytes
    packer = JsonRecordPacker()
    data = packer.pack(TestRecord(foo="bar"))
    assert isinstance(data, str)
    assert json.loads(data)["foo"] == "bar"

    # create a new packer and try to unpack the bytes
    packer = JsonRecordPacker()
    with pytest.raises(RecordDescriptorNotFound, match="No RecordDescriptor found for: .*test/descriptor_not_found"):
        packer.unpack(data)


def test_record_pack_bool_regression() -> None:
    TestRecord = RecordDescriptor(
        "test/record_pack_bool",
        [
            ("varint", "some_varint"),
            ("uint16", "some_uint"),
            ("boolean", "some_boolean"),
        ],
    )

    record = TestRecord(some_varint=1, some_uint=0, some_boolean=False)
    packer = JsonRecordPacker()

    # pack to json string and check if some_boolean is false instead of 0
    data = packer.pack(record)
    assert data.startswith('{"some_varint": 1, "some_uint": 0, "some_boolean": false, ')

    # pack the json string back to a record and make sure it is the same as before
    assert packer.unpack(data) == record


<<<<<<< HEAD
def test_record_pack_command_type() -> None:
    TestRecord = RecordDescriptor(
        "test/record_with_commands",
        [
            ("command", "win_command"),
            ("command", "nix_command"),
        ],
    )

    record = TestRecord(win_command="foo.exe /H /E /L /O", nix_command="/bin/bash -c 'echo hello'")
    packer = JsonRecordPacker()
    data = packer.pack(record)

    assert data.startswith('{"win_command": "foo.exe /H /E /L /O", "nix_command": "/bin/bash -c \'echo hello\'", ')
=======
def test_record_pack_surrogateescape() -> None:
    TestRecord = RecordDescriptor(
        "test/string",
        [
            ("string", "name"),
        ],
    )

    record = TestRecord(b"R\xc3\xa9\xeamy")
    packer = JsonRecordPacker()

    data = packer.pack(record)

    # pack to json string and check if the 3rd and 4th byte are properly surrogate escaped
    assert data.startswith('{"name": "R\\u00e9\\udceamy",')

    # pack the json string back to a record and make sure it is the same as before
>>>>>>> c482853a
    assert packer.unpack(data) == record<|MERGE_RESOLUTION|>--- conflicted
+++ resolved
@@ -92,22 +92,6 @@
     assert packer.unpack(data) == record
 
 
-<<<<<<< HEAD
-def test_record_pack_command_type() -> None:
-    TestRecord = RecordDescriptor(
-        "test/record_with_commands",
-        [
-            ("command", "win_command"),
-            ("command", "nix_command"),
-        ],
-    )
-
-    record = TestRecord(win_command="foo.exe /H /E /L /O", nix_command="/bin/bash -c 'echo hello'")
-    packer = JsonRecordPacker()
-    data = packer.pack(record)
-
-    assert data.startswith('{"win_command": "foo.exe /H /E /L /O", "nix_command": "/bin/bash -c \'echo hello\'", ')
-=======
 def test_record_pack_surrogateescape() -> None:
     TestRecord = RecordDescriptor(
         "test/string",
@@ -125,5 +109,20 @@
     assert data.startswith('{"name": "R\\u00e9\\udceamy",')
 
     # pack the json string back to a record and make sure it is the same as before
->>>>>>> c482853a
-    assert packer.unpack(data) == record+    assert packer.unpack(data) == record
+
+
+def test_record_pack_command_type() -> None:
+    TestRecord = RecordDescriptor(
+        "test/record_with_commands",
+        [
+            ("command", "win_command"),
+            ("command", "nix_command"),
+        ],
+    )
+
+    record = TestRecord(win_command="foo.exe /H /E /L /O", nix_command="/bin/bash -c 'echo hello'")
+    packer = JsonRecordPacker()
+    data = packer.pack(record)
+
+    assert data.startswith('{"win_command": "foo.exe /H /E /L /O", "nix_command": "/bin/bash -c \'echo hello\'", ')