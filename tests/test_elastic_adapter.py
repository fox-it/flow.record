from __future__ import annotations

import json
from typing import TYPE_CHECKING

import pytest

from flow.record import RecordDescriptor
from flow.record.adapter.elastic import ElasticWriter

if TYPE_CHECKING:
    from flow.record.base import Record

MyRecord = RecordDescriptor(
    "my/record",
    [
        ("string", "field_one"),
        ("string", "field_two"),
        ("string", "field_three"),
    ],
)

AnotherRecord = RecordDescriptor(
    "my/record",
    [
        ("command", "field_one"),
        ("boolean", "field_two"),
        ("bytes", "field_three"),
    ],
)


@pytest.mark.parametrize(
    "record, expected_output",
    [
        (
            MyRecord("first", "record", "!"),
            {
                "field_one": "first",
                "field_two": "record",
                "field_three": "!",
            },
        ),
        (
            MyRecord("second", "record", "!"),
            {
                "field_one": "second",
                "field_two": "record",
                "field_three": "!",
            },
        ),
        (
            AnotherRecord("/bin/bash -c 'echo hello'", False, b"\x01\x02\x03\x04"),
            {
                "field_one": "/bin/bash -c 'echo hello'",
                "field_two": False,
                "field_three": "AQIDBA==",
            },
        ),
    ],
)
<<<<<<< HEAD
def test_elastic_writer_metadata(record: MyRecord | AnotherRecord, expected_output: dict) -> None:
=======
def test_elastic_writer_metadata(record: Record) -> None:
>>>>>>> 9775ddbf
    options = {
        "_meta_foo": "some value",
        "_meta_bar": "another value",
    }

    with ElasticWriter(uri="elasticsearch:9200", **options) as writer:
        assert writer.metadata_fields == {"foo": "some value", "bar": "another value"}

        assert writer.record_to_document(record, "some-index") == {
            "_index": "some-index",
            "_source": json.dumps(
                {
                    **expected_output,
                    "_record_metadata": {
                        "descriptor": {
                            "name": "my/record",
                            "hash": record._desc.descriptor_hash,
                        },
                        "source": None,
                        "classification": None,
                        "generated": record._generated.isoformat(),
                        "version": 1,
                        "foo": "some value",
                        "bar": "another value",
                    },
                }
            ),
        }<|MERGE_RESOLUTION|>--- conflicted
+++ resolved
@@ -59,11 +59,7 @@
         ),
     ],
 )
-<<<<<<< HEAD
 def test_elastic_writer_metadata(record: MyRecord | AnotherRecord, expected_output: dict) -> None:
-=======
-def test_elastic_writer_metadata(record: Record) -> None:
->>>>>>> 9775ddbf
     options = {
         "_meta_foo": "some value",
         "_meta_bar": "another value",
